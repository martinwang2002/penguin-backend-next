--- conflicted
+++ resolved
@@ -238,12 +238,8 @@
 
 	var combinedResults []*model.CombinedResultForDropMatrix
 	for _, timeRange := range timeRanges {
-<<<<<<< HEAD
-		quantityResults, err := s.DropReportService.CalcTotalQuantityForDropMatrix(ctx, server, timeRange, util.GetStageIdItemIdMapFromDropInfos(dropInfos), accountId, isManual)
-=======
 		stageIdItemIdMap := util.GetStageIdItemIdMapFromDropInfos(dropInfos)
-		quantityResults, err := s.DropReportService.CalcTotalQuantityForDropMatrix(ctx, server, timeRange, stageIdItemIdMap, accountId)
->>>>>>> 10c931bd
+		quantityResults, err := s.DropReportService.CalcTotalQuantityForDropMatrix(ctx, server, timeRange, stageIdItemIdMap, accountId, isManual)
 		if err != nil {
 			return nil, err
 		}
@@ -315,15 +311,6 @@
 				times := el3.(*model.CombinedResultForDropMatrix).Times
 				quantityBuckets := el3.(*model.CombinedResultForDropMatrix).QuantityBuckets
 				dropMatrixElement := model.DropMatrixElement{
-<<<<<<< HEAD
-					StageID:  stageId,
-					ItemID:   itemId,
-					RangeID:  rangeId,
-					Quantity: quantity,
-					Times:    times,
-					Server:   server,
-					IsManual: isManual,
-=======
 					StageID:         stageId,
 					ItemID:          itemId,
 					RangeID:         rangeId,
@@ -331,7 +318,7 @@
 					QuantityBuckets: quantityBuckets,
 					Times:           times,
 					Server:          server,
->>>>>>> 10c931bd
+					IsManual:        isManual,
 				}
 				if rangeId == 0 {
 					dropMatrixElement.TimeRange = timeRange
@@ -344,23 +331,14 @@
 			for itemId := range dropSet {
 				times := stageTimesMap[stageId]
 				dropMatrixElementWithZeroQuantity := model.DropMatrixElement{
-<<<<<<< HEAD
-					StageID:  stageId,
-					ItemID:   itemId,
-					RangeID:  rangeId,
-					Quantity: 0,
-					Times:    stageTimesMap[stageId],
-					Server:   server,
-					IsManual: isManual,
-=======
 					StageID:         stageId,
 					ItemID:          itemId,
 					RangeID:         rangeId,
 					Quantity:        0,
 					QuantityBuckets: map[int]int{0: times},
-					Times:           times,
+					Times:           stageTimesMap[stageId],
 					Server:          server,
->>>>>>> 10c931bd
+					IsManual:        isManual,
 				}
 				if rangeId == 0 {
 					dropMatrixElementWithZeroQuantity.TimeRange = timeRange
