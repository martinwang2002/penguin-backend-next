--- conflicted
+++ resolved
@@ -119,31 +119,6 @@
 
 	usedTimeMap := sync.Map{}
 
-<<<<<<< HEAD
-	limiter := make(chan struct{}, runtime.NumCPU())
-	wg.Add(len(allTimeRanges))
-	for _, timeRange := range allTimeRanges {
-		limiter <- struct{}{}
-		go func(timeRange *model.TimeRange) {
-			startTime := time.Now()
-
-			timeRanges := []*model.TimeRange{timeRange}
-			manualResults, err := s.calcDropMatrixForTimeRanges(ctx, server, timeRanges, nil, nil, null.NewInt(0, false), constant.SourceCategoryManual)
-			if err != nil {
-				return
-			}
-			autoResults, err := s.calcDropMatrixForTimeRanges(ctx, server, timeRanges, nil, nil, null.NewInt(0, false), constant.SourceCategoryAutomated)
-			if err != nil {
-				return
-			}
-			currentBatch := append(manualResults, autoResults...)
-
-			ch <- currentBatch
-			<-limiter
-
-			usedTimeMap.Store(timeRange.RangeID, int(time.Since(startTime).Microseconds()))
-		}(timeRange)
-=======
 	// workers wait group
 	var wg sync.WaitGroup
 	wg.Add(runtime.NumCPU())
@@ -156,15 +131,19 @@
 			for timeRange := range timeRangeTasks {
 				startTime := time.Now()
 				timeRanges := []*model.TimeRange{timeRange}
-				currentBatch, err := s.calcDropMatrixForTimeRanges(ctx, server, timeRanges, nil, nil, null.NewInt(0, false))
-				if err != nil {
-					return
-				}
+        manualResults, err := s.calcDropMatrixForTimeRanges(ctx, server, timeRanges, nil, nil, null.NewInt(0, false), constant.SourceCategoryManual)
+        if err != nil {
+          return
+        }
+        autoResults, err := s.calcDropMatrixForTimeRanges(ctx, server, timeRanges, nil, nil, null.NewInt(0, false), constant.SourceCategoryAutomated)
+        if err != nil {
+          return
+        }
+        currentBatch := append(manualResults, autoResults...)
 				ch <- currentBatch
 				usedTimeMap.Store(timeRange.RangeID, int(time.Since(startTime).Microseconds()))
 			}
 		}()
->>>>>>> 647880b5
 	}
 	// send tasks & close the task channel
 	for _, timeRange := range allTimeRanges {
