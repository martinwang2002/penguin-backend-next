package model

import (
	"github.com/uptrace/bun"
)

type DropMatrixElement struct {
	bun.BaseModel `bun:"drop_matrix_elements,alias:dme"`

<<<<<<< HEAD
	ElementID int    `bun:",pk,autoincrement" json:"id"`
	StageID   int    `json:"stageId"`
	ItemID    int    `json:"itemId"`
	RangeID   int    `json:"rangeId"`
	Quantity  int    `json:"quantity"`
	Times     int    `json:"times"`
	Server    string `json:"server"`
	IsManual  bool   `json:"isManual"`
=======
	ElementID       int         `bun:",pk,autoincrement" json:"id"`
	StageID         int         `json:"stageId"`
	ItemID          int         `json:"itemId"`
	RangeID         int         `json:"rangeId"`
	Quantity        int         `json:"quantity"`
	Times           int         `json:"times"`
	QuantityBuckets map[int]int `bun:"type:jsonb" json:"quantityBuckets"`
	Server          string      `json:"server"`
>>>>>>> 10c931bd

	// TimeRange field is for those elements whose time range is not saved in DB, but a customized one
	TimeRange *TimeRange `bun:"-" json:"-"`
}<|MERGE_RESOLUTION|>--- conflicted
+++ resolved
@@ -7,16 +7,6 @@
 type DropMatrixElement struct {
 	bun.BaseModel `bun:"drop_matrix_elements,alias:dme"`
 
-<<<<<<< HEAD
-	ElementID int    `bun:",pk,autoincrement" json:"id"`
-	StageID   int    `json:"stageId"`
-	ItemID    int    `json:"itemId"`
-	RangeID   int    `json:"rangeId"`
-	Quantity  int    `json:"quantity"`
-	Times     int    `json:"times"`
-	Server    string `json:"server"`
-	IsManual  bool   `json:"isManual"`
-=======
 	ElementID       int         `bun:",pk,autoincrement" json:"id"`
 	StageID         int         `json:"stageId"`
 	ItemID          int         `json:"itemId"`
@@ -25,7 +15,7 @@
 	Times           int         `json:"times"`
 	QuantityBuckets map[int]int `bun:"type:jsonb" json:"quantityBuckets"`
 	Server          string      `json:"server"`
->>>>>>> 10c931bd
+	IsManual        bool        `json:"isManual"`
 
 	// TimeRange field is for those elements whose time range is not saved in DB, but a customized one
 	TimeRange *TimeRange `bun:"-" json:"-"`
